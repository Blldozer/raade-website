--- conflicted
+++ resolved
@@ -9,6 +9,13 @@
 import ScrollTrigger from 'gsap/ScrollTrigger';
 
 gsap.registerPlugin(ScrollTrigger);
+
+// Add type declaration for Device Memory API
+declare global {
+  interface Navigator {
+    deviceMemory?: number;
+  }
+}
 
 // Helper to detect device performance capabilities
 const detectLowPerformanceDevice = () => {
@@ -33,12 +40,17 @@
 };
 
 export const useSectionTransitions = () => {
-<<<<<<< HEAD
   const [isLowPerformanceDevice, setIsLowPerformanceDevice] = useState(false);
   
   // Detect device performance on component mount
   useEffect(() => {
     setIsLowPerformanceDevice(detectLowPerformanceDevice());
+    
+    // Set up ScrollTrigger optimization globally
+    ScrollTrigger.config({
+      ignoreMobileResize: true,
+      autoRefreshEvents: "visibilitychange,DOMContentLoaded,load,resize", // Reduce refresh events
+    });
   }, []);
   
   // Always use navigation background updates (optimized version)
@@ -56,27 +68,19 @@
       };
     }, []);
     
+    // Still use general section animations but they'll respect the low-performance CSS
+    useGeneralSectionAnimations();
     return;
   }
   
   // For higher performance devices, use optimized animations
-  // Apply parallax with reduced intensity
-  useSectionParallax('conference-promo', 0.1); // Reduced from 0.2
-  useSectionParallax('transition-stat', 0.05); // Reduced from 0.15
-  useSectionParallax('future-showcase', 0.1); // Reduced from 0.25
-  
-=======
-  // Call all animation hooks at the top level of the component
-  // This ensures React's rules of hooks are followed
-  useNavBackground();
+  // Use the new optimized parallax implementation instead of individual hooks
   useOptimizedParallax();
->>>>>>> e6698412
   useTransitionStatAnimation();
   useTransitionHookAnimation();
   useFutureShowcaseAnimation();
   useGeneralSectionAnimations();
   
-<<<<<<< HEAD
   // Add a special effect to indicate scrolling is enabled
   useEffect(() => {
     const addScrollIndicator = () => {
@@ -121,21 +125,17 @@
         window.removeEventListener('scroll', () => {});
         if (scrollTimeout) window.clearTimeout(scrollTimeout);
       };
-=======
+    };
+    
+    return addScrollIndicator();
+  }, []);
+  
+  // Add global ScrollTrigger cleanup
   useEffect(() => {
-    // Set up ScrollTrigger optimization globally
-    ScrollTrigger.config({
-      ignoreMobileResize: true,
-      autoRefreshEvents: "visibilitychange,DOMContentLoaded,load,resize", // Reduce refresh events
-    });
-    
     return () => {
       // Clean up all ScrollTrigger instances when component unmounts
       ScrollTrigger.getAll().forEach(trigger => trigger.kill());
       ScrollTrigger.clearMatchMedia();
->>>>>>> e6698412
     };
-    
-    return addScrollIndicator();
   }, []);
 };