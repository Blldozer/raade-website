<<<<<<< HEAD
// This is the right code for the hamburger implementation
import { useEffect } from 'react';
=======

import { useEffect, useRef } from 'react';
>>>>>>> d459ee50

/**
 * Custom hook to manage scroll behavior when mobile menu is open
 * 
 * Handles:
 * - Locking body scroll when menu is open
 * - Storing and restoring scroll position
 * - Properly handling scrollbar width to prevent layout shift
 * - Returns a reference for the scrollable content area
 * 
 * @param isOpen - Whether the mobile menu is currently open
 * @returns - Object containing the content reference for the scrollable area
 */
export const useMobileMenuScroll = (isOpen: boolean) => {
  // Create a ref for the scrollable content area
  const contentRef = useRef<HTMLDivElement>(null);
  
  useEffect(() => {
    // Store the current scroll position at the time the effect runs
    const scrollPosition = window.scrollY;
    
    if (isOpen) {
      console.log("Mobile menu opened - locking body scroll at position:", scrollPosition);
      
      // Scroll to top BEFORE locking to ensure menu is visible
      window.scrollTo(0, 0);
      
      // Lock body scroll
      document.body.style.position = 'fixed';
      document.body.style.top = '0';  // Fixed to top, not negative scroll position
      document.body.style.width = '100%';
      document.body.style.overflow = 'hidden';
      
      // Store the scroll position as a data attribute for restoration later
      document.body.setAttribute('data-scroll-position', scrollPosition.toString());
      
      // Restore proper padding to prevent layout shift
      const scrollbarWidth = window.innerWidth - document.documentElement.clientWidth;
      document.body.style.paddingRight = `${scrollbarWidth}px`;
    } else {
      // Only unlock if we were previously locked
      if (document.body.style.position === 'fixed') {
        console.log("Mobile menu closed - restoring scroll");
        
        // Get stored scroll position
        const storedPosition = parseInt(document.body.getAttribute('data-scroll-position') || '0', 10);
        
        // Remove styles first
        document.body.style.position = '';
        document.body.style.top = '';
        document.body.style.width = '';
        document.body.style.overflow = '';
        document.body.style.paddingRight = '';
        
        // Now restore scroll position
        window.scrollTo({
          top: storedPosition,
          behavior: 'auto' // Use 'auto' instead of 'smooth' to prevent visible jump
        });
        
        // Clean up data attribute
        document.body.removeAttribute('data-scroll-position');
      }
    }
    
    return () => {
      // Cleanup in case component unmounts while menu is open
      if (document.body.style.position === 'fixed') {
        // Get stored scroll position before cleanup
        const storedPosition = parseInt(document.body.getAttribute('data-scroll-position') || '0', 10);
        
        // Remove styles
        document.body.style.position = '';
        document.body.style.top = '';
        document.body.style.width = '';
        document.body.style.overflow = '';
        document.body.style.paddingRight = '';
        
        // Restore scroll
        window.scrollTo(0, storedPosition);
        document.body.removeAttribute('data-scroll-position');
      }
    };
  }, [isOpen]);
  
  // Return the ref for the content area
  return { contentRef };
};<|MERGE_RESOLUTION|>--- conflicted
+++ resolved
@@ -1,10 +1,5 @@
-<<<<<<< HEAD
 // This is the right code for the hamburger implementation
-import { useEffect } from 'react';
-=======
-
 import { useEffect, useRef } from 'react';
->>>>>>> d459ee50
 
 /**
  * Custom hook to manage scroll behavior when mobile menu is open
