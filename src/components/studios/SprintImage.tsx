
import { motion } from "framer-motion";
import { useState, useEffect, useCallback } from "react";
import { ChevronLeft, ChevronRight } from "lucide-react";
import useEmblaCarousel from "embla-carousel-react";

const carouselSlides = [
  {
    image: "/RAADE-Design-Sprint-Edith-Ibeke.jpg",
    alt: "RAADE Design Sprint with Edith Ibeke",
    caption: {
      line1: "No observers.",
      line2: "Only participants."
    }
  },
  {
    image: "/RAADE-Innovation-Studio-1-Hawa-Ife-Hamza.jpg",
    alt: "RAADE Innovation Studio with Hawa, Ife, and Hamza",
    caption: {
      line1: "No theoretical solutions.",
      line2: "Real-world impact."
    }
  },
  {
    image: "/RAADE-Innovation-Studio-1.jpg", // Using this as placeholder for "RAADE-Innovation-Studios-Izesan"
    alt: "RAADE Innovation Studios Izesan",
    caption: {
      line1: "No boundaries.",
      line2: "Limitless potential."
    }
  },
  {
    image: "/RAADE-Design-Sprint-Gustavo-Vives.jpg",
    alt: "RAADE Design Sprint with Gustavo Vives",
    caption: {
      line1: "No spectators.",
      line2: "Active changemakers."
    }
  }
];

const SprintImage = () => {
  const [emblaRef, emblaApi] = useEmblaCarousel({ loop: true });
  const [prevBtnDisabled, setPrevBtnDisabled] = useState(true);
  const [nextBtnDisabled, setNextBtnDisabled] = useState(true);
  const [selectedIndex, setSelectedIndex] = useState(0);

  const scrollPrev = useCallback(() => 
    emblaApi && emblaApi.scrollPrev(), [emblaApi]);
  
  const scrollNext = useCallback(() => 
    emblaApi && emblaApi.scrollNext(), [emblaApi]);

  const onSelect = useCallback(() => {
    if (!emblaApi) return;
    setSelectedIndex(emblaApi.selectedScrollSnap());
    setPrevBtnDisabled(!emblaApi.canScrollPrev());
    setNextBtnDisabled(!emblaApi.canScrollNext());
  }, [emblaApi]);

  useEffect(() => {
    if (!emblaApi) return;
    onSelect();
    emblaApi.on('select', onSelect);
    emblaApi.on('reInit', onSelect);
    
    return () => {
      emblaApi.off('select', onSelect);
      emblaApi.off('reInit', onSelect);
    };
  }, [emblaApi, onSelect]);

  return (
<<<<<<< HEAD
    <section className="py-20 bg-white">
      <div className="container mx-auto px-4">
        <div className="flex flex-col md:flex-row">
          {/* Image container - 80% width */}
          <motion.div
            initial={{ opacity: 0, y: 20 }}
            whileInView={{ opacity: 1, y: 0 }}
            viewport={{ once: true }}
            transition={{ duration: 0.7 }}
            className="w-full md:w-85/100"
          >
            <div className="relative overflow-hidden border-[3rem] border-[#2b212e]">
              <img 
                src="/RAADE-Design-Sprint-Edith-Ibeke.jpg" 
                alt="RAADE Design Sprint with Edith Ibeke"
                className="w-full h-auto"
              />
=======
    <section className="w-full bg-white relative py-8">
      <motion.div
        initial={{ opacity: 0 }}
        whileInView={{ opacity: 1 }}
        viewport={{ once: true }}
        transition={{ duration: 0.7 }}
        className="w-full max-w-[90%] mx-auto relative" // Added max-width and margins
      >
        {/* Carousel container */}
        <div className="relative overflow-hidden w-full">
          <div className="overflow-hidden w-full" ref={emblaRef}>
            <div className="flex touch-pan-y">
              {carouselSlides.map((slide, index) => (
                <div key={index} className="relative flex-[0_0_100%] min-w-0">
                  <div className="relative h-screen">
                    <img 
                      src={slide.image}
                      alt={slide.alt}
                      className="w-full h-full object-cover"
                    />
                    
                    {/* Caption overlay */}
                    <div className="absolute inset-0 flex items-center justify-center text-white">
                      <div className="text-center">
                        <h2 className="text-4xl md:text-6xl lg:text-7xl font-simula leading-tight">
                          {slide.caption.line1}<br />
                          {slide.caption.line2}
                        </h2>
                      </div>
                    </div>
                  </div>
                </div>
              ))}
>>>>>>> 764df095
            </div>
          </div>
          
<<<<<<< HEAD
          {/* Empty space - 20% width */}
          <div className="w-full md:w-15/100"></div>
=======
          {/* Navigation Buttons */}
          <button 
            className="absolute left-0 top-1/2 transform -translate-y-1/2 bg-[#2b212e] text-white p-6 z-10"
            onClick={scrollPrev}
            aria-label="Previous slide"
          >
            <ChevronLeft size={24} />
          </button>
          <button 
            className="absolute right-0 top-1/2 transform -translate-y-1/2 bg-[#2b212e] text-white p-6 z-10"
            onClick={scrollNext}
            aria-label="Next slide"
          >
            <ChevronRight size={24} />
          </button>
>>>>>>> 764df095
        </div>
      </motion.div>
    </section>
  );
};

export default SprintImage;<|MERGE_RESOLUTION|>--- conflicted
+++ resolved
@@ -22,7 +22,7 @@
     }
   },
   {
-    image: "/RAADE-Innovation-Studio-1.jpg", // Using this as placeholder for "RAADE-Innovation-Studios-Izesan"
+    image: "/RAADE-Innovation-Studios-Izesan.jpg", // Using this as placeholder for "RAADE-Innovation-Studios-Izesan"
     alt: "RAADE Innovation Studios Izesan",
     caption: {
       line1: "No boundaries.",
@@ -71,25 +71,6 @@
   }, [emblaApi, onSelect]);
 
   return (
-<<<<<<< HEAD
-    <section className="py-20 bg-white">
-      <div className="container mx-auto px-4">
-        <div className="flex flex-col md:flex-row">
-          {/* Image container - 80% width */}
-          <motion.div
-            initial={{ opacity: 0, y: 20 }}
-            whileInView={{ opacity: 1, y: 0 }}
-            viewport={{ once: true }}
-            transition={{ duration: 0.7 }}
-            className="w-full md:w-85/100"
-          >
-            <div className="relative overflow-hidden border-[3rem] border-[#2b212e]">
-              <img 
-                src="/RAADE-Design-Sprint-Edith-Ibeke.jpg" 
-                alt="RAADE Design Sprint with Edith Ibeke"
-                className="w-full h-auto"
-              />
-=======
     <section className="w-full bg-white relative py-8">
       <motion.div
         initial={{ opacity: 0 }}
@@ -123,14 +104,9 @@
                   </div>
                 </div>
               ))}
->>>>>>> 764df095
             </div>
           </div>
           
-<<<<<<< HEAD
-          {/* Empty space - 20% width */}
-          <div className="w-full md:w-15/100"></div>
-=======
           {/* Navigation Buttons */}
           <button 
             className="absolute left-0 top-1/2 transform -translate-y-1/2 bg-[#2b212e] text-white p-6 z-10"
@@ -146,7 +122,6 @@
           >
             <ChevronRight size={24} />
           </button>
->>>>>>> 764df095
         </div>
       </motion.div>
     </section>
